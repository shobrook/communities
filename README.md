# communities

`communities` is a small library of community detection algorithms for graphs. It provides some utilities for working with graphs and the following algorithms:

1. Louvain method
2. Girvan-Newman algorithm
3. Single-linkage clustering (TODO)
4. Karger's algorithm (TODO)
5. Bron-Kerbosch algorithm (TODO)

## Installation

`communities` can be installed with `pip`:

```bash
$ pip install communities
```

## Getting Started

Each algorithm expects an adjacency matrix representing an undirected graph. This matrix can either be left-triangular or symmetric. To get started, just import the algorithm you want to use from `communities.algorithms`, like so:

```python
from communities.algorithms import louvain_method

adj_matrix = [
    [0.0],
    [1.0, 0.0],
    [1.0, 1.0, 0.0],
    [0.0, 0.0, 1.0, 0.0],
    [0.0, 0.0, 0.0, 1.0, 0.0],
    [0.0, 0.0, 0.0, 1.0, 1.0, 0.0]
]
communities = louvain_method(adj_matrix)
# >>> [[0, 1, 2], [3, 4, 5]]
```

The output of each algorithm is a list of communities, where each community is a set of nodes.

## API

### communities.algorithms

#### `louvain_method(adj_matrix : list, size : int = None) -> list`

Pure Python implementation of the [Louvain method](https://en.wikipedia.org/wiki/Louvain_modularity). This algorithm does a greedy search for the communities that maximize the modularity of the graph. A graph is said to be modular if it has a high density of intra-community edges and a low density of inter-community edges. Formally, modularity is defined as:

<<<<<<< HEAD
<p align="left"><img src="modularity.png" width="33%" /></p>
=======
<p align="left"><img src="modularity_equation.png" width="33%" /></p>
>>>>>>> 1074a5a5

where
* _A<sub>ij</sub>_ represents the edge weight between nodes _i_ and _j_
* _k<sub>i</sub>_ and _k<sub>j</sub>_ are the sum of the weights of the edges attached to nodes _i_ and _j_, respectively
* _m_ is the sum of all of the edge weights in the graph
* _c<sub>i</sub>_ and _c<sub>j</sub>_ are the communities of the nodes
* _δ_ is the Kronecker delta function (_δ(x, y) = 1_ if _x = y_, _0_ otherwise)

Louvain's method runs in _O(nᆞlog<sup>2</sub>n)_ time, where _n_ is the number of nodes in the graph.

(Source: Wikipedia)

**Parameters:**

* `adj_matrix` _(list)_: Adjacency matrix representation of your graph; can be either a left-triangular or symmetric matrix
* `size` _(int or None, optional (default=None))_: Number of communities to divide the graph into; if `None`, then the algorithm will behave normally

**Example Usage:**

```python
from communities.algorithms import louvain_method

adj_matrix = [...]
communities = louvain_method(adj_matrix)
```

#### `girvan_newman(adj_matrix : list, size : int = None) -> list`

Implementation of the [Girvan-Newman algorithm](https://en.wikipedia.org/wiki/Girvan%E2%80%93Newman_algorithm) using NetworkX. This algorithm iteratively removes edges to create more connected components. Each component is a community, and the algorithm stops removing edges when no more gains in modularity can be made. Which edges to remove is decided by calculating their betweenness centralities, defined as:

<p align="left"><img src="edge_betweenness.png" width="33%" /></p>

where
* _σ(i,j)_ is the number of shortest paths from node _i_ to _j_
* _σ(i,j|e)_ is the number of shortest paths that pass through edge _e_

(Source: Wikipedia)

> Note: If your graph is weighted, then the weights need to be transformed into distances, since that's how they'll be interpreted when searching for shortest paths. One way to do this is to simply take the inverse of each weight.

**Parameters:**

* `adj_matrix` _(list)_: Adjacency matrix representation of your graph; can be either a left-triangular or symmetric matrix
* `size` _(int or None, optional (default=None))_: Number of communities to divide the graph into; if `None`, then the algorithm will behave normally

**Example Usage:**

```python
from communities.algorithms import girvan_newman

adj_matrix = [...]
communities = girvan_newman(adj_matrix)
```

### communities.utilities

#### `is_left_triangular(adj_matrix : list) -> bool`

This checks if your adjacency matrix is left-triangular.

#### `symmetrize_matrix(adj_matrix : list) -> list`

If your adjacency matrix is left-triangular, this function will turn it into a symmetric matix.

#### `binarize_matrix(adj_matrix : list, threshold : float = 0.0) -> list`

This function converts a weighted graph into an unweighted graph by removing edges with weights below a given threshold.

#### `create_intercommunity_graph(adj_matrix : list, communities : list, aggr : Callable = sum) -> list`
<|MERGE_RESOLUTION|>--- conflicted
+++ resolved
@@ -45,11 +45,7 @@
 
 Pure Python implementation of the [Louvain method](https://en.wikipedia.org/wiki/Louvain_modularity). This algorithm does a greedy search for the communities that maximize the modularity of the graph. A graph is said to be modular if it has a high density of intra-community edges and a low density of inter-community edges. Formally, modularity is defined as:
 
-<<<<<<< HEAD
 <p align="left"><img src="modularity.png" width="33%" /></p>
-=======
-<p align="left"><img src="modularity_equation.png" width="33%" /></p>
->>>>>>> 1074a5a5
 
 where
 * _A<sub>ij</sub>_ represents the edge weight between nodes _i_ and _j_
@@ -118,4 +114,4 @@
 
 This function converts a weighted graph into an unweighted graph by removing edges with weights below a given threshold.
 
-#### `create_intercommunity_graph(adj_matrix : list, communities : list, aggr : Callable = sum) -> list`
+#### `create_intercommunity_graph(adj_matrix : list, communities : list, aggr : Callable = sum) -> list`